--- conflicted
+++ resolved
@@ -4,11 +4,7 @@
     <ImplicitUsings>enable</ImplicitUsings>
     <Nullable>enable</Nullable>
     <OutputType>Exe</OutputType>
-<<<<<<< HEAD
-    <VersionPrefix>0.2.3</VersionPrefix>
-=======
     <VersionPrefix>0.2.5</VersionPrefix>
->>>>>>> 52cc5951
     <GenerateDocumentationFile>True</GenerateDocumentationFile>
     <Authors>The Synapse Authors</Authors>
     <Company>Cloud Native Computing Foundation</Company>
