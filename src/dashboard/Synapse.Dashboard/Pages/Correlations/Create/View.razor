﻿@*
    Copyright © 2022-Present The Synapse Authors

    Licensed under the Apache License, Version 2.0 (the "License");
    you may not use this file except in compliance with the License.
    You may obtain a copy of the License at

    http://www.apache.org/licenses/LICENSE-2.0

    Unless required by applicable law or agreed to in writing, software
    distributed under the License is distributed on an "AS IS" BASIS,
    WITHOUT WARRANTIES OR CONDITIONS OF ANY KIND, either express or implied.
    See the License for the specific language governing permissions and
    limitations under the License.
*@

@page "/correlations/new"
@using System.Reactive.Subjects
@using System.Reactive.Linq
@using Synapse.Integration.Commands.Correlations
@inherits StatefulComponent<CreateCorrelationState>
@inject IBreadcrumbManager BreadcrumbManager
@inject NavigationManager NavigationManager

<PageTitle>New correlation</PageTitle>

@if(saving || command == null)
{
    <Loader />
}
else
{

    <AppRightSidebar>
        <Toolbar>
            <button @onclick="OnSaveCorrelation" class="btn btn-outline-dark" title="Save"><small class="bi bi-cloud-upload"></small><span class="btn-label">&nbsp; Save</span></button>
            <button @onclick="OnReset" class="btn btn-outline-dark" title="Reset"><small class="bi bi-x-circle"></small><span class="btn-label">&nbsp; Reset</span></button>
            <hr class="m-0" />
            <button @onclick="OnNavigateToCorrelationList" class="btn btn-outline-dark" title="Back to list"><small class="bi bi-arrow-left"></small><span class="btn-label">&nbsp; Back to list</span></button>
        </Toolbar>
    </AppRightSidebar>

    <div class="container">
        <div class="card my-3">
            <div class="card-header">
                <h4 class="mb-2">Information</h4>
            </div>
            <div class="card-body">
                <table class="table table-striped">
                    <tbody>
                        <tr title="Indicates the way the correlation has been created.&#013;If set to 'implicit', it has been implicitly created by a workflow defining an event start state or by a workflow instance when consuming incoming cloud events.&#013;If set to 'explicit', it has been manually created by a user.">
                            <td>Activation</td>
                            <td><span class="badge bg-secondary">@EnumHelper.Stringify(command.ActivationType)</span></td>
                        </tr>
                        <tr title="Configures the lifetime of the correlation.&#013;If set to 'singleton', the correlation will be consumed upon being triggered.&#013;If set to 'transient', the correlation can be triggered any number of times as long as it remains active.">
                            <td>Lifetime</td>
                            <td>
                                <select @onchange="e => OnPropertyChanged(c => c.Lifetime = EnumHelper.Parse<V1CorrelationLifetime>((string)e.Value!))" class="form-control">
                                    @foreach (V1CorrelationLifetime lifetime in Enum.GetValues<V1CorrelationLifetime>())
                                    {
                                        <option value="@EnumHelper.Stringify(lifetime)">@EnumHelper.Stringify(lifetime)</option>
                                    }
                                </select>
                            </td>
                        </tr>
                        <tr title="Determines the way defined conditions should be evaluated.&#013;If Set to 'any', any matching condition will trigger the correlation.&#013;If set to 'all', all conditions must be met for the correlation to be triggered.">
                            <td>Condition Type</td>
                            <td>
                                <select @onchange="e => OnPropertyChanged(c => c.ConditionType = EnumHelper.Parse<V1CorrelationConditionType>((string)e.Value!))" class="form-control">
                                    @foreach (V1CorrelationConditionType conditionType in Enum.GetValues<V1CorrelationConditionType>())
                                    {
                                        <option value="@EnumHelper.Stringify(conditionType)">@EnumHelper.Stringify(conditionType)</option>
                                    }
                                </select>
                            </td>
                        </tr>
                        <tr title="Defines the outcome of the correlation">
                            <td>Outcome</td>
                            <td>
                                <table class="table table-striped">
                                    <tbody>
                                        <tr title="Configures the correlation's outcome type. The only type supported for correlations with 'explicit' activation type is 'start'">
                                            <td>Type</td>
                                            <td><span class="badge bg-secondary">@EnumHelper.Stringify(command.Outcome.Type)</span></td>
                                        </tr>
                                        <tr title="Defines the workflow to start when the correlation has been triggered.">
                                            <td>Target</td>
                                            <td>
                                                <WorkflowSelector SelectedId="@targetWorkflowRef?.Id" SelectedVersion="@targetWorkflowRef?.Version" OnChange="@(e => OnPropertyChanged(c => c.Outcome.Target = $"{e.Id}:{e.Version}"))" />
                                            </td>
                                        </tr>
                                    </tbody>
                                </table>
                            </td>
                        </tr>
                    </tbody>
                </table>
            </div>
        </div>

<<<<<<< HEAD
        <h4 class="my-2">Conditions</h4>
        @for (int i = 0; i < command.Conditions.Count; i++)
        {
            var conditionIndex = i;
            var condition = command.Conditions.ElementAt(conditionIndex);
            <Expander Class="border border-dark rounded-2 p-3 my-3">
                <Header>
                    <div class="row">
                        <div class="col-10">
                            Condition @(conditionIndex + 1)
                        </div>
                        <div class="col-2">
                            <button @onclick="e => OnRemoveCondition(condition)" title="Remove condition" class="btn btn-danger d-flex ms-auto"><span class="bi bi-trash-fill"></span></button>
                        </div>
                    </div>
                </Header>
                <Body>
                    <div class="border border-dark rounded-2 p-3">
                        <h5>Filters</h5>
                        @for (int j = 0; j < condition.Filters.Count; j++)
                        {
                            var filterIndex = j;
                            var filter = condition.Filters.ElementAt(filterIndex);
                            <Expander Class="border border-secondary rounded-2 p-3 mb-3" IsExpanded="true">
                                <Header>
                                    <div class="row">
                                        <div class="col-10">
                                            Filter @(filterIndex + 1)
                                        </div>
                                        <div class="col-2">
                                            <button @onclick="e => OnRemoveFilterFromCondition(condition, filter)" title="Remove filter" class="btn btn-danger d-flex ms-auto"><span class="bi bi-trash-fill"></span></button>
                                        </div>
                                    </div>
                                </Header>
                                <Body>
                                    <h5>Attributes</h5>
                                    <KeyValuePairEditor OnAdd="((e) => OnAddOrUpdateConditionFilterAttribute(condition, filter, e.Key, e.Value))" />
                                    <table class="table table-striped">
                                        <thead>
                                            <tr>
                                                <th>Attribute</th>
                                                <th>Value</th>
                                            </tr>
                                        </thead>
                                        <tbody>
                                            @if (filter.Attributes != null
                                                && filter.Attributes.Any())
                                            {
                                                foreach (var attr in filter.Attributes)
                                                {
                                                    <tr>
                                                        <td>@attr.Key</td>
                                                        <td>
                                                            <KeyValuePairEditor Kvp="attr" OnChange="((e) => OnAddOrUpdateConditionFilterAttribute(condition, filter, attr.Key, e.Value))" />
                                                        </td>
                                                        <td><button @onclick="e => OnRemoveAttributeFromConditionFilter(condition, filter, attr.Key)" class="btn btn-danger"><span class="bi bi-trash-fill"></span></button></td>
=======
        <div class="card my-3" title="The conditions the correlation is made out of">
            <div class="card-header">
                <h4 class="my-2">Conditions</h4>
            </div>
            <div class="card-body">
                @for (int i = 0; i < command.Conditions.Count; i++)
                {
                    var conditionIndex = i;
                    var condition = command.Conditions.ElementAt(conditionIndex);
                    <Expander Class="border border-dark rounded-2 p-3 my-3">
                        <Header>
                            <div class="row">
                                <div class="col-10">
                                    <h5>Condition @(conditionIndex + 1)</h5>
                                </div>
                                <div class="col-2">
                                    <button @onclick="e => OnRemoveCondition(condition)" title="Remove condition" class="btn btn-danger d-flex ms-auto"><span class="bi bi-trash-fill"></span></button>
                                </div>
                            </div>
                        </Header>
                        <Body>
                            <div title="The filters the correlation condition is made out of">
                                <h6>Filters</h6>
                                @for (int j = 0; j < condition.Filters.Count; j++)
                                {
                                    var filterIndex = j;
                                    var filter = condition.Filters.ElementAt(filterIndex);
                                    <Expander Class="border border-secondary rounded-2 p-3 mb-3" IsExpanded="true">
                                        <Header>
                                            <div class="row">
                                                <div class="col-10">
                                                    Filter @(filterIndex + 1)
                                                </div>
                                                <div class="col-2">
                                                    <button @onclick="e => OnRemoveFilterFromCondition(condition, filter)" title="Remove filter" class="btn btn-danger d-flex ms-auto"><span class="bi bi-trash-fill"></span></button>
                                                </div>
                                            </div>
                                        </Header>
                                        <Body>
                                            <h5>Context Attributes</h5>
                                            <table class="table table-striped">
                                                <thead>
                                                    <tr>
                                                        <th>Attribute</th>
                                                        <th>Value</th>
>>>>>>> 12be4cc8
                                                    </tr>
                                                </thead>
                                                <tbody>
                                                    @if (filter.Attributes != null
                                                   && filter.Attributes.Any())
                                                    {
                                                        foreach (var attr in filter.Attributes)
                                                        {
                                                            <tr>
                                                                <td>@attr.Key</td>
                                                                <td>
                                                                    <input type="text" value="@attr.Value" @onchange="e => OnAddOrUpdateConditionFilterAttribute(condition, filter, attr.Key, (string)e.Value!)" placeholder="Value" title="The value of the context attribute to filter events by. Supports regular expressions" class="form-control" />
                                                                </td>
                                                                <td><button @onclick="e => OnRemoveAttributeFromConditionFilter(condition, filter, attr.Key)" class="btn btn-danger"><span class="bi bi-trash-fill"></span></button></td>
                                                            </tr>
                                                        }
                                                    }
                                                </tbody>
                                            </table>

<<<<<<< HEAD
                                    <h5>Correlation Mappings</h5>
                                    <KeyValuePairEditor OnAdd="((e) => OnAddOrUpdateConditionFilterCorrelationMapping(condition, filter, e.Key, e.Value))" />
                                    <table class="table table-striped">
                                        <thead>
                                            <tr>
                                                <th>Attribute</th>
                                                <th>Value</th>
                                            </tr>
                                        </thead>
                                        <tbody>
                                            @if (filter.CorrelationMappings != null
                                            && filter.CorrelationMappings.Any())
                                            {
                                                foreach (var mapping in filter.CorrelationMappings)
                                                {
                                                    <tr>
                                                        <td>@mapping.Key</td>
                                                        <td>
                                                            <KeyValuePairEditor Kvp="mapping" OnChange="((e) => OnAddOrUpdateConditionFilterCorrelationMapping(condition, filter, mapping.Key, e.Value))" />
                                                        </td>
                                                        <td><button @onclick="e => OnRemoveCorrelationMappingFromConditionFilter(condition, filter, mapping.Key)" class="btn btn-danger"><span class="bi bi-trash-fill"></span></button></td>
=======
                                            <h5>Correlation Mappings</h5>
                                            <table class="table table-striped">
                                                <thead>
                                                    <tr>
                                                        <th>Attribute</th>
                                                        <th>Value</th>
>>>>>>> 12be4cc8
                                                    </tr>
                                                </thead>
                                                <tbody>
                                                    @if (filter.CorrelationMappings != null
                                                   && filter.CorrelationMappings.Any())
                                                    {
                                                        foreach (var mapping in filter.CorrelationMappings)
                                                        {
                                                            <tr>
                                                                <td>@mapping.Key</td>
                                                                <td>
                                                                    <input type="text" value="@mapping.Value" @onchange="e => OnAddOrUpdateConditionFilterCorrelationMapping(condition, filter, mapping.Key, (string)e.Value!)" placeholder="Value" title="The value of the context attribute used to correlate filtered cloud events. Supports regular expressions" class="form-control" />
                                                                </td>
                                                                <td><button @onclick="e => OnRemoveCorrelationMappingFromConditionFilter(condition, filter, mapping.Key)" class="btn btn-danger"><span class="bi bi-trash-fill"></span></button></td>
                                                            </tr>
                                                        }
                                                    }
                                                </tbody>
                                            </table>
                                        </Body>
                                    </Expander>
                                }
                                <button @onclick="e => OnAddFilterToCondition(condition)" class="btn btn-primary w-100"><span class="bi bi-cloud-arrow-up"></span><span>Add new filter</span></button>
                            </div>
                        </Body>
                    </Expander>
                }
            </div>
            <div class="card-footer">
                <button @onclick="OnAddCondition" class="btn btn-primary w-100"><span class="bi bi-cloud-arrow-up"></span><span>Add new condition</span></button>
            </div>
        </div>
    </div>
   
}

@code {

    private Subject<bool>? disposeNotifier;
    private V1CreateCorrelationCommand? command;
    private V1WorkflowReference? targetWorkflowRef => string.IsNullOrWhiteSpace(this.command?.Outcome.Target) ? null : V1WorkflowReference.Parse(this.command.Outcome.Target);
    private bool saving;

    protected override async Task OnInitializedAsync()
    {
        await base.OnInitializedAsync();
        this.disposeNotifier = new Subject<bool>();
        Selectors.SelectCreateCorrelationCommand(this.Store)
            .TakeUntil(this.disposeNotifier)
            .Subscribe(command =>
            {
                this.command = command;
                this.StateHasChanged();
            });
        Selectors.SelectIsCorrelationBeingSaved(this.Store)
            .TakeUntil(this.disposeNotifier)
            .Subscribe(saving =>
            {
                this.saving = saving;
                this.StateHasChanged();
            });
        await this.BreadcrumbManager.Use(Breadcrumbs.CreateCorrelation);
        this.Dispatcher.Dispatch(new InitializeState());
    }

    private void OnPropertyChanged(Action<V1CreateCorrelationCommand> patch)
    {
        this.Dispatcher.Dispatch(new PatchCorrelation(patch));
    }

    private void OnAddOrUpdateConditionFilterAttribute(V1CorrelationCondition condition, V1EventFilter filter, string attributeName, string attributeValue)
    {
        this.Dispatcher.Dispatch(new AddOrUpdateConditionFilterAttribute(condition, filter, attributeName, attributeValue));
    }

    private void OnRemoveAttributeFromConditionFilter(V1CorrelationCondition condition, V1EventFilter filter, string attributeName)
    {
        this.Dispatcher.Dispatch(new RemoveAttributeFromConditionFilter(condition, filter, attributeName));
    }

    private void OnAddOrUpdateConditionFilterCorrelationMapping(V1CorrelationCondition condition, V1EventFilter filter, string attributeName, string attributeValue)
    {
        this.Dispatcher.Dispatch(new AddOrUpdateConditionFilterCorrelationMapping(condition, filter, attributeName, attributeValue));
    }

    private void OnRemoveCorrelationMappingFromConditionFilter(V1CorrelationCondition condition, V1EventFilter filter, string attributeName)
    {
        this.Dispatcher.Dispatch(new RemoveCorrelationMappingFromConditionFilter(condition, filter, attributeName));
    }

    private void OnAddFilterToCondition(V1CorrelationCondition condition)
    {
        this.Dispatcher.Dispatch(new AddFilterToCorrelationCondition(condition));
    }

    private void OnRemoveFilterFromCondition(V1CorrelationCondition condition, V1EventFilter filter)
    {
        this.Dispatcher.Dispatch(new RemoveFilterFromCorrelationCondition(condition, filter));
    }

    private void OnAddCondition()
    {
        this.Dispatcher.Dispatch(new AddConditionToCorrelation());
    }

    private void OnRemoveCondition(V1CorrelationCondition condition)
    {
        this.Dispatcher.Dispatch(new RemoveConditionFromCorrelation(condition));
    }

    private void OnNavigateToCorrelationList()
    {
        this.NavigationManager.NavigateTo("/correlations");
    }

    private void OnSaveCorrelation()
    {
        if(this.command == null) return;
        this.Dispatcher.Dispatch(new CreateCorrelation(this.command));
    }

    private void OnReset()
    {
        this.Dispatcher.Dispatch(new InitializeState(true));
    }

    protected override void Dispose(bool disposing)
    {
        if (!disposing) return;
        if (this.disposeNotifier != null)
        {
            this.disposeNotifier.OnNext(true);
            this.disposeNotifier.OnCompleted();
            this.disposeNotifier.Dispose();
            this.disposeNotifier = null;
        }
        base.Dispose(disposing);
    }

    class Attribute
    {

        public string Name { get; set; } = null!;

        public string Value { get; set; } = null!;

    }

}<|MERGE_RESOLUTION|>--- conflicted
+++ resolved
@@ -98,64 +98,6 @@
             </div>
         </div>
 
-<<<<<<< HEAD
-        <h4 class="my-2">Conditions</h4>
-        @for (int i = 0; i < command.Conditions.Count; i++)
-        {
-            var conditionIndex = i;
-            var condition = command.Conditions.ElementAt(conditionIndex);
-            <Expander Class="border border-dark rounded-2 p-3 my-3">
-                <Header>
-                    <div class="row">
-                        <div class="col-10">
-                            Condition @(conditionIndex + 1)
-                        </div>
-                        <div class="col-2">
-                            <button @onclick="e => OnRemoveCondition(condition)" title="Remove condition" class="btn btn-danger d-flex ms-auto"><span class="bi bi-trash-fill"></span></button>
-                        </div>
-                    </div>
-                </Header>
-                <Body>
-                    <div class="border border-dark rounded-2 p-3">
-                        <h5>Filters</h5>
-                        @for (int j = 0; j < condition.Filters.Count; j++)
-                        {
-                            var filterIndex = j;
-                            var filter = condition.Filters.ElementAt(filterIndex);
-                            <Expander Class="border border-secondary rounded-2 p-3 mb-3" IsExpanded="true">
-                                <Header>
-                                    <div class="row">
-                                        <div class="col-10">
-                                            Filter @(filterIndex + 1)
-                                        </div>
-                                        <div class="col-2">
-                                            <button @onclick="e => OnRemoveFilterFromCondition(condition, filter)" title="Remove filter" class="btn btn-danger d-flex ms-auto"><span class="bi bi-trash-fill"></span></button>
-                                        </div>
-                                    </div>
-                                </Header>
-                                <Body>
-                                    <h5>Attributes</h5>
-                                    <KeyValuePairEditor OnAdd="((e) => OnAddOrUpdateConditionFilterAttribute(condition, filter, e.Key, e.Value))" />
-                                    <table class="table table-striped">
-                                        <thead>
-                                            <tr>
-                                                <th>Attribute</th>
-                                                <th>Value</th>
-                                            </tr>
-                                        </thead>
-                                        <tbody>
-                                            @if (filter.Attributes != null
-                                                && filter.Attributes.Any())
-                                            {
-                                                foreach (var attr in filter.Attributes)
-                                                {
-                                                    <tr>
-                                                        <td>@attr.Key</td>
-                                                        <td>
-                                                            <KeyValuePairEditor Kvp="attr" OnChange="((e) => OnAddOrUpdateConditionFilterAttribute(condition, filter, attr.Key, e.Value))" />
-                                                        </td>
-                                                        <td><button @onclick="e => OnRemoveAttributeFromConditionFilter(condition, filter, attr.Key)" class="btn btn-danger"><span class="bi bi-trash-fill"></span></button></td>
-=======
         <div class="card my-3" title="The conditions the correlation is made out of">
             <div class="card-header">
                 <h4 class="my-2">Conditions</h4>
@@ -196,12 +138,12 @@
                                         </Header>
                                         <Body>
                                             <h5>Context Attributes</h5>
+                                            <KeyValuePairEditor OnAdd="((e) => OnAddOrUpdateConditionFilterAttribute(condition, filter, e.Key, e.Value))" />
                                             <table class="table table-striped">
                                                 <thead>
                                                     <tr>
                                                         <th>Attribute</th>
                                                         <th>Value</th>
->>>>>>> 12be4cc8
                                                     </tr>
                                                 </thead>
                                                 <tbody>
@@ -222,36 +164,13 @@
                                                 </tbody>
                                             </table>
 
-<<<<<<< HEAD
-                                    <h5>Correlation Mappings</h5>
-                                    <KeyValuePairEditor OnAdd="((e) => OnAddOrUpdateConditionFilterCorrelationMapping(condition, filter, e.Key, e.Value))" />
-                                    <table class="table table-striped">
-                                        <thead>
-                                            <tr>
-                                                <th>Attribute</th>
-                                                <th>Value</th>
-                                            </tr>
-                                        </thead>
-                                        <tbody>
-                                            @if (filter.CorrelationMappings != null
-                                            && filter.CorrelationMappings.Any())
-                                            {
-                                                foreach (var mapping in filter.CorrelationMappings)
-                                                {
-                                                    <tr>
-                                                        <td>@mapping.Key</td>
-                                                        <td>
-                                                            <KeyValuePairEditor Kvp="mapping" OnChange="((e) => OnAddOrUpdateConditionFilterCorrelationMapping(condition, filter, mapping.Key, e.Value))" />
-                                                        </td>
-                                                        <td><button @onclick="e => OnRemoveCorrelationMappingFromConditionFilter(condition, filter, mapping.Key)" class="btn btn-danger"><span class="bi bi-trash-fill"></span></button></td>
-=======
                                             <h5>Correlation Mappings</h5>
+                                            <KeyValuePairEditor OnAdd="((e) => OnAddOrUpdateConditionFilterCorrelationMapping(condition, filter, e.Key, e.Value))" />
                                             <table class="table table-striped">
                                                 <thead>
                                                     <tr>
                                                         <th>Attribute</th>
                                                         <th>Value</th>
->>>>>>> 12be4cc8
                                                     </tr>
                                                 </thead>
                                                 <tbody>
